--- conflicted
+++ resolved
@@ -88,11 +88,8 @@
     <Compile Include="Server\Connections\DisconnectFacts.cs" />
     <Compile Include="Server\Connections\PersistentConnectionFacts.cs" />
     <Compile Include="Server\Connections\ReconnectFacts.cs" />
-<<<<<<< HEAD
     <Compile Include="Server\Hubs\GetHubContextFacts.cs" />
-=======
     <Compile Include="Server\Hubs\DateFacts.cs" />
->>>>>>> 7d3444ef
     <Compile Include="Server\Hubs\HubAuthFacts.cs" />
     <Compile Include="Server\Hubs\HubFacts.cs" />
     <Compile Include="Server\Hubs\HubProgressFacts.cs" />

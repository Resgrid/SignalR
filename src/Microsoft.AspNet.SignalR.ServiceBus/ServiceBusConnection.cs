--- conflicted
+++ resolved
@@ -177,21 +177,7 @@
                 {
                     _trace.TraceError(errorMessage, ex.Message);
                     break;
-<<<<<<< HEAD
-                }
-                catch (QuotaExceededException ex)
-                {
-                    _trace.TraceError(errorMessage, ex.Message);
-                    if(ex.IsTransient)
-                    {
-                        Thread.Sleep(RetryDelay);
-                    }
-                    else
-                    {
-                        break;
-                    }
-=======
->>>>>>> f3300b7f
+                }
                 }
                 catch (MessagingException ex)
                 {
